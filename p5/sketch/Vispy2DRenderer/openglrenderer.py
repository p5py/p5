from abc import ABC
import numpy as np

from p5.core import p5
from p5.core.constants import SType, ROUND, MITER, LEFT, TOP
from p5.pmath import matrix
from .shape import Arc, PShape

from dataclasses import dataclass
from vispy.gloo import Program, VertexBuffer, FrameBuffer, IndexBuffer
from OpenGL.GLU import (
    gluTessBeginPolygon,
    gluTessBeginContour,
    gluTessEndPolygon,
    gluTessEndContour,
    gluTessVertex,
)

from PIL import ImageFont

# Useful constants
COLOR_WHITE = (1, 1, 1, 1)
COLOR_BLACK = (0, 0, 0, 1)


def to_3x3(mat):
    """Returns the upper left 3x3 corner of an np.array"""
    return mat[:3, :3]


def _tess_new_contour(vertices):
    """Given a list of vertices, evoke gluTess to create a contour"""
    gluTessBeginContour(p5.tess.tess)
    for v in vertices:
        gluTessVertex(p5.tess.tess, v, v)
    gluTessEndContour(p5.tess.tess)


def _vertices_to_render_primitive(gl_name, vertices):
    """Returns a render primitive of gl_type with vertices in sequential order"""
    return [gl_name, np.asarray(vertices), np.arange(len(vertices), dtype=np.uint32)]


def _get_line_from_verts(vertices):
    """Given a list of vertices, chain them sequentially in a line rendering primitive"""
    n_vert = len(vertices)
    return _get_line_from_indices(
        vertices,
        np.arange(n_vert - 1, dtype=np.uint32),
        np.arange(1, n_vert, dtype=np.uint32),
    )


def _get_line_from_indices(vertices, start, end):
    """Given two columns of indices that represent edges, return a line rendering primitive

    :param vertices: List of vertices
    :type vertices: list

    :param start: Array of start positions of edges in vertex indices
    :type start: np.ndarray

    :param end: Array of end positions fo edges in vertex indices
    :type end: np.ndarray
    """
    start = np.asarray(start, dtype=np.uint32)
    end = np.asarray(end, dtype=np.uint32)
    return [
        "lines",
        np.asarray(vertices),
        np.hstack((np.vstack(start), np.vstack(end))),
    ]


def _add_edges_to_primitive_list(primitive_list, vertices, start, end):
    """Adds edges to a list of render primitives, given their start and end positions (in vertex indices)

    :param start: Array of start positions of edges in vertex indices
    :type start: np.ndarray

    :param end: Array of end positions fo edges in vertex indices
    :type end: np.ndarray
    """
    primitive_list.append(_get_line_from_indices(vertices, start, end))


def _not_enough_vertices(shape, n):
    """Returns an error string that describes how many vertices are needed"""
    return "Need at least {} vertices for {}".format(n, shape)


def _wrong_multiple(shape, n):
    """Returns an error string that describes the # of vertices is not a multiple of n"""
    return "{} requires the number of vertices to be a multiple of {}".format(
        shape.shape_type, n
    )


def _check_shape(shape):
    """Checks if the shape is valid using assertions"""
    n_vert = len(shape.vertices)
    if shape.shape_type in [SType.TRIANGLES, SType.TRIANGLE_FAN, SType.TRIANGLE_STRIP]:
        assert n_vert >= 3, _not_enough_vertices(shape, 3)
    elif shape.shape_type in [SType.LINES, SType.LINE_STRIP]:
        assert n_vert >= 2, _not_enough_vertices(shape, 2)
    elif shape.shape_type in [SType.QUADS, SType.QUAD_STRIP]:
        assert n_vert >= 4, _not_enough_vertices(shape, 4)

    if shape.shape_type == SType.TRIANGLES:
        assert n_vert % 3 == 0, _wrong_multiple(shape, 3)
    if shape.shape_type == SType.QUADS:
        assert n_vert % 4 == 0, _wrong_multiple(shape, 4)


def _get_borders(shape):
    """Generates the render primitives for the borders of a given shape

    :returns: ['lines', vertices, idx]
    """
    render_primitives = []
    n_vert = len(shape.vertices)
    if shape.shape_type == SType.TRIANGLES:
        start = np.arange(n_vert)
        end = np.arange(n_vert) + np.tile([1, 1, -2], n_vert // 3)
        _add_edges_to_primitive_list(render_primitives, shape.vertices, start, end)
    elif shape.shape_type == SType.TRIANGLE_STRIP:
        start = np.concatenate((np.arange(n_vert - 1), np.arange(n_vert - 2)))
        end = np.concatenate((np.arange(1, n_vert), np.arange(2, n_vert)))
        _add_edges_to_primitive_list(render_primitives, shape.vertices, start, end)
    elif shape.shape_type == SType.TRIANGLE_FAN:
        start = np.concatenate((np.repeat([0], n_vert - 1), np.arange(1, n_vert - 1)))
        end = np.concatenate((np.arange(1, n_vert), np.arange(2, n_vert)))
        _add_edges_to_primitive_list(render_primitives, shape.vertices, start, end)
    elif shape.shape_type == SType.QUADS:
        start = np.arange(n_vert)
        end = np.arange(n_vert) + np.tile([1, 1, 1, -3], n_vert // 4)
        _add_edges_to_primitive_list(render_primitives, shape.vertices, start, end)
    elif shape.shape_type == SType.QUAD_STRIP:
        start = np.concatenate((np.arange(0, n_vert, 2), np.arange(n_vert - 2)))
        end = np.concatenate((np.arange(1, n_vert, 2), np.arange(2, n_vert)))
        _add_edges_to_primitive_list(render_primitives, shape.vertices, start, end)
    elif shape.shape_type == SType.LINES:
        start = np.arange(0, n_vert, 2)
        end = np.arange(1, n_vert, 2)
        _add_edges_to_primitive_list(render_primitives, shape.vertices, start, end)
    elif shape.shape_type == SType.LINE_STRIP:
        render_primitives.append(_get_line_from_verts(shape.vertices))
    elif shape.shape_type == SType.TESS:
        render_primitives.append(_get_line_from_verts(shape.vertices))
        for contour in shape.contours:
            render_primitives.append(_get_line_from_verts(contour))
    return render_primitives


def _get_meshes(shape):
    """Generates the rendering primitives for the meshes of a given shape

    :returns: [shape_type, vertices, idx]
    """
    render_primitives = []
    n_vert = len(shape.vertices)
    if shape.shape_type in [
        SType.TRIANGLES,
        SType.TRIANGLE_STRIP,
        SType.TRIANGLE_FAN,
        SType.QUAD_STRIP,
    ]:
        gl_name = shape.shape_type.name.lower()
        if gl_name == "quad_strip":  # vispy does not support quad_strip
            gl_name = "triangle_strip"  # but it can be drawn using triangle_strip
        render_primitives.append(_vertices_to_render_primitive(gl_name, shape.vertices))
    elif shape.shape_type == SType.QUADS:
        n_quad = len(shape.vertices) // 4
        render_primitives.append(
            [
                "triangles",
                np.asarray(shape.vertices),
                np.repeat(np.arange(0, n_vert, 4, dtype=np.uint32), 6)
                + np.tile(np.array([0, 1, 2, 0, 2, 3], dtype=np.uint32), n_quad),
            ]
        )
    elif shape.shape_type == SType.TESS:
        gluTessBeginPolygon(p5.tess.tess, None)
        _tess_new_contour(shape.vertices)
        if len(shape.contours) > 0:
            for contour in shape.contours:
                _tess_new_contour(contour)
        gluTessEndPolygon(p5.tess.tess)
        render_primitives += p5.tess.get_result()
    return render_primitives


def get_render_primitives(shape):
    """Given a shape, return a list of render primitives in the form of [type, vertices, indices]"""
    _check_shape(shape)
    render_primitives = []
    if isinstance(shape, Arc):
        # Render meshes
        if p5.renderer.style.fill_enabled:
            render_primitives.extend(_get_meshes(shape))
        # Render borders
        if p5.renderer.style.stroke_enabled:
            if shape.arc_mode in ["CHORD", "OPEN"]:  # Implies shape.shape_type == TESS
                render_primitives.extend(_get_borders(shape))
            elif shape.arc_mode is None:  # Implies shape.shape_type == TRIANGLE_FAN
                render_primitives.append(_get_line_from_verts(shape.vertices[1:]))
            elif shape.arc_mode == "PIE":  # Implies shape.shape_type == TRIANGLE_FAN
                render_primitives.append(_get_line_from_verts(shape.vertices))
    else:
        # Render points
        if shape.shape_type == SType.POINTS:
            render_primitives.append(
                _vertices_to_render_primitive(render_primitives, "points")
            )
        # Render meshes
        if p5.renderer.style.fill_enabled:
            render_primitives.extend(_get_meshes(shape))
        # Render borders
        if p5.renderer.style.stroke_enabled:
            render_primitives.extend(_get_borders(shape))
    return render_primitives


@dataclass
class Style2D:
    background_color = (0.8, 0.8, 0.8, 1.0)
    fill_color = COLOR_WHITE
    fill_enabled = True
    stroke_color = COLOR_BLACK
    stroke_enabled = True
    stroke_weight = 1
    tint_color = COLOR_BLACK
    tint_enabled = False
    ellipse_mode = "CENTER"
    rect_mode = "CORNER"
    color_parse_mode = "RGB"
    color_range = (255, 255, 255, 255)
    stroke_cap = ROUND
    stroke_join = MITER

    def set_stroke_cap(self, c):
        self.stroke_cap = c

    def set_stroke_join(self, j):
        self.stroke_join = j


# Abstract class that contains common code for OpenGL renderers
class OpenGLRenderer(ABC):
    def __init__(self, src_fbuffer, src_default):
        self.fbuffer_prog = Program(src_fbuffer.vert, src_fbuffer.frag)
        self.default_prog = Program(src_default.vert, src_default.frag)

        self.fbuffer = FrameBuffer()
        self.fbuffer_tex_front = None
        self.fbuffer_tex_back = None

        vertices = np.array(
            [[-1.0, -1.0], [+1.0, -1.0], [-1.0, +1.0], [+1.0, +1.0]], np.float32
        )
        texcoords = np.array(
            [[0.0, 0.0], [1.0, 0.0], [0.0, 1.0], [1.0, 1.0]], dtype=np.float32
        )

        self.fbuf_vertices = VertexBuffer(data=vertices)
        self.fbuf_texcoords = VertexBuffer(data=texcoords)

        self.fbuffer_prog["texcoord"] = self.fbuf_texcoords
        self.fbuffer_prog["position"] = self.fbuf_vertices

        self.vertex_buffer = VertexBuffer()
        self.index_buffer = IndexBuffer()

        # Renderer Globals
        # VIEW MATRICES, ETC
        #
        self.viewport = None
        self.texture_viewport = None
        self.transform_matrix = np.identity(4)
        self.projection_matrix = np.identity(4)

        # Renderer Globals: RENDERING
        self.draw_queue = []

        self.style = Style2D()
        self.style_stack = []
        self.matrix_stack = []

<<<<<<< HEAD
        # typography variables
        self.font_family = ImageFont.load_default()
        self.text_align_x = LEFT
        self.text_align_y = TOP
        self.text_leading = 0
=======
        self.curve_tightness = 0
>>>>>>> f31bd0f3

    def render_default(self, draw_type, draw_queue):
        # 1. Get the maximum number of vertices persent in the shapes
        # in the draw queue.
        #
        if len(draw_queue) == 0:
            return

        num_vertices = 0
        for vertices, _, _ in draw_queue:
            num_vertices = num_vertices + len(vertices)

        # 2. Create empty buffers based on the number of vertices.
        #
        data = np.zeros(
            num_vertices, dtype=[("position", np.float32, 3), ("color", np.float32, 4)]
        )

        # 3. Loop through all the shapes in the geometry queue adding
        # it's information to the buffer.
        #
        sidx = 0
        draw_indices = []
        for vertices, idx, color in draw_queue:
            num_shape_verts = len(vertices)

            data["position"][
                sidx : (sidx + num_shape_verts),
            ] = np.array(vertices)

            color_array = np.array([color] * num_shape_verts)
            data["color"][sidx : sidx + num_shape_verts, :] = color_array

            draw_indices.append(sidx + idx)

            sidx += num_shape_verts

        self.vertex_buffer.set_data(data)
        self.index_buffer.set_data(np.hstack(draw_indices))

        # 4. Bind the buffer to the shader.
        #
        self.default_prog.bind(self.vertex_buffer)

        # 5. Draw the shape using the proper shape type and get rid of
        # the buffers.
        #
        self.default_prog.draw(draw_type, indices=self.index_buffer)

    def cleanup(self):
        """Run the clean-up routine for the renderer.

        This method is called when all drawing has been completed and the
        program is about to exit.

        """
        self.default_prog.delete()
        self.fbuffer_prog.delete()
        self.fbuffer.delete()

    def _transform_vertices(self, vertices, local_matrix, global_matrix):
        """Applies `local_matrix` then `global_matrix` to `vertices`"""
        product = np.dot(np.dot(vertices, local_matrix.T), global_matrix.T)
        # dehomogenize coordinates
        # need np.newaxis to broadcast the vector because each row represents a vertex
        dehomogenized = product / product[:, 3][:, np.newaxis]
        return dehomogenized[:, :3]  # Return the first three rows of the result

    def push_matrix(self):
        """Pushes the current transformation matrix onto the matrix stack."""
        self.matrix_stack.append(self.transform_matrix.copy())

    def pop_matrix(self):
        """Pops the current transformation matrix off the matrix stack."""
        assert len(self.matrix_stack) > 0, "No matrix to pop"
        self.transform_matrix = self.matrix_stack.pop()

    def scale(self, sx, sy=None, sz=None):
        if sy is None and sz is None:
            sy = sx
            sz = sx
        elif sz is None:
            sz = 1
        tmat = matrix.scale_transform(sx, sy, sz)
        self.transform_matrix = self.transform_matrix.dot(tmat)
        return tmat

    def apply_matrix(self, transform_matrix):
        tmatrix = np.array(transform_matrix)
        self.transform_matrix = self.transform_matrix.dot(tmatrix)

    def reset_matrix(self):
        self.transform_matrix = np.identity(4)

    def print_matrix(self):
        print(self.transform_matrix)

    def shear_x(self, theta):
        shear_mat = np.identity(4)
        shear_mat[0, 1] = np.tan(theta)
        self.transform_matrix = self.transform_matrix.dot(shear_mat)
        return shear_mat

    def shear_y(self, theta):
        shear_mat = np.identity(4)
        shear_mat[1, 0] = np.tan(theta)
        self.transform_matrix = self.transform_matrix.dot(shear_mat)
        return shear_mat

    def reset_transforms(self):
        """Reset all transformations to their default state."""
        self.transform_matrix = np.identity(4)

    def translate(self, x, y, z=0):
        tmat = matrix.translation_matrix(x, y, z)
        self.transform_matrix = self.transform_matrix.dot(tmat)
        return tmat

    def rotate(self, theta, axis=np.array([0, 0, 1])):
        axis = np.array(axis[:])
        tmat = matrix.rotation_matrix(axis, theta)
        self.transform_matrix = self.transform_matrix.dot(tmat)
        return tmat<|MERGE_RESOLUTION|>--- conflicted
+++ resolved
@@ -286,15 +286,16 @@
         self.style_stack = []
         self.matrix_stack = []
 
-<<<<<<< HEAD
+        self.curve_tightness = 0
+        
         # typography variables
         self.font_family = ImageFont.load_default()
         self.text_align_x = LEFT
         self.text_align_y = TOP
         self.text_leading = 0
-=======
-        self.curve_tightness = 0
->>>>>>> f31bd0f3
+
+
+
 
     def render_default(self, draw_type, draw_queue):
         # 1. Get the maximum number of vertices persent in the shapes
