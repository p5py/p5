#
# part of p5: a python package based on processing
# copyright (c) 2017-2019 abhik pal
#
# this program is free software: you can redistribute it and/or modify
# it under the terms of the gnu general public license as published by
# the free software foundation, either version 3 of the license, or
# (at your option) any later version.
#
# this program is distributed in the hope that it will be useful, but
# without any warranty; without even the implied warranty of
# merchantability or fitness for a particular purpose. see the gnu
# general public license for more details.
#
# you should have received a copy of the gnu general public license
# along with this program. if not, see <http://www.gnu.org/licenses/>.
#
"""Userspace functions"""

import __main__

import math
import numpy as np
import builtins
import sys
import time
from functools import wraps

from .events import handler_names

from ..core import p5
from ..pmath import matrix

__all__ = [
    "no_loop",
    "loop",
    "redraw",
    "size",
    "title",
    "no_cursor",
    "cursor",
    "exit",
    "preload",
    "draw",
    "setup",
    "run",
    "save_frame",
    "save",
    "is_looping",
    "set_frame_rate",
    "pixel_density",
]

builtins.width = 360
builtins.height = 360
builtins.pixel_x_density = 1
builtins.pixel_y_density = 1

builtins.title = "p5"
builtins.frame_count = -1
builtins.frame_rate = None
# TODO: Implement focussed for Vispy, only implemented in Skia2DRenderer
builtins.focused = True

builtins.mouse_button = None
builtins.mouse_is_pressed = False
builtins.mouse_x = 0
builtins.mouse_y = 0
builtins.pmouse_x = 0
builtins.pmouse_y = 0
# TODO: Add docs for moved_x and moved_y
builtins.moved_x = 0
builtins.moved_y = 0

builtins.key = None
builtins.key_is_pressed = False

builtins.pixels = None
builtins.start_time = 0
builtins.current_renderer = None


def _fix_interface(func):
    """Make sure that `func` takes at least one argument as input.

    :returns: a new function that accepts arguments.
    :rtype: func
    """

    @wraps(func)
    def fixed_func(*args, **kwargs):
        return_value = func()
        return return_value

    if func.__code__.co_argcount == 0:
        return fixed_func
    else:
        return func


def preload():
    """
    Called directly before setup(), the preload() function is used to handle loading of external files.
    If a preload function is defined, setup() will wait until any load calls within have finished.
    Nothing besides load calls (loadImage, loadJSON, loadFont, loadStrings, etc.) should be inside the preload function.
    """
    pass


def draw():
    """Continuously execute code defined inside.

    The `draw()` function is called directly after `setup()` and all
    code inside is continuously executed until the program is stopped
    (using `exit()`) or `no_loop()` is called.

    """
    pass


def setup():
    """Called to setup initial sketch options.

    The `setup()` function is run once when the program starts and is
    used to define initial environment options for the sketch.

    """
    pass


def run(
    sketch_preload=None,
    sketch_setup=None,
    sketch_draw=None,
    frame_rate=60,
    mode="P2D",
    renderer="vispy",
):
    """Run a sketch.

    if no `sketch_setup` and `sketch_draw` are specified, p5 automatically
    "finds" the user-defined setup and draw functions.

    :param sketch_setup: The setup function of the sketch (None by
         default.)
    :type sketch_setup: function

    :param sketch_draw: The draw function of the sketch (None by
        default.)
    :type sketch_draw: function

    :param frame_rate: The target frame rate for the sketch.
    :type frame_rate: int :math:`\geq 1`

    """
    # get the user-defined setup(), draw(), preload() and handler functions.
    if sketch_preload is not None:
        preload_method = sketch_preload
    elif hasattr(__main__, "preload"):
        preload_method = __main__.preload
    else:
        preload_method = preload

    if sketch_setup is not None:
        setup_method = sketch_setup
    elif hasattr(__main__, "setup"):
        setup_method = __main__.setup
    else:
        setup_method = setup

    if sketch_draw is not None:
        draw_method = sketch_draw
    elif hasattr(__main__, "draw"):
        draw_method = __main__.draw
    else:
        draw_method = draw

    handlers = dict()
    for handler in handler_names:
        if hasattr(__main__, handler):
            hfunc = getattr(__main__, handler)
            handlers[handler] = _fix_interface(hfunc)

    if renderer == "vispy":
        import vispy

        vispy.use("glfw")
        from p5.sketch.Vispy2DRenderer.base import VispySketch
        from vispy import app

        builtins.current_renderer = "vispy"

        if mode == "P2D":
            p5.mode = "P2D"
            from p5.sketch.Vispy2DRenderer.renderer2d import VispyRenderer2D

            p5.renderer = VispyRenderer2D()
        elif mode == "P3D":
            p5.mode = "P3D"
            from p5.sketch.Vispy3DRenderer.renderer3d import Renderer3D
<<<<<<< HEAD
=======

            print(
                "For better 3D performance, install pyopengl-accelarate from requirements.txt"
            )
>>>>>>> 12118f49
            p5.renderer = Renderer3D()
        else:
            ValueError("Invalid Mode %s" % mode)

        p5.sketch = VispySketch(setup_method, draw_method, handlers, frame_rate)
        physical_width, physical_height = p5.sketch.physical_size
        width, height = p5.sketch.size

        builtins.pixel_x_density = physical_width // width
        builtins.pixel_y_density = physical_height // height
        builtins.start_time = time.perf_counter()

        preload_method()
        p5.sketch.timer.start()

        app.run()
        exit()
    elif renderer == "skia":
        from p5.sketch.Skia2DRenderer.base import SkiaSketch
        from p5.sketch.Skia2DRenderer.renderer2d import SkiaRenderer

        builtins.current_renderer = renderer
        if mode == "P2D":
            p5.mode = "P2D"
            p5.renderer = SkiaRenderer()
        elif mode == "P3D":
            raise NotImplementedError("3D mode is not available in skia")
        p5.sketch = SkiaSketch(setup_method, draw_method, handlers, frame_rate)
        preload_method()
        p5.sketch.start()
    else:
        raise NotImplementedError("Invalid Renderer %s" % renderer)


def title(new_title):
    """Set the title of the p5 window.

    :param new_title: new title of the window.
    :type new_title: str

    """
    builtins.title = new_title
    p5.sketch.title = new_title


def size(width, height):
    """Resize the sketch window.

    :param width: width of the sketch window.
    :type width: int

    :param height: height of the sketch window.
    :type height: int

    """
    builtins.width = int(width)
    builtins.height = int(height)
    p5.sketch.size = (builtins.width, builtins.height)

    # update the look at matrix coordinates according to sketch size
    if p5.mode == "P3D":
        eye = np.array((0, 0, height / math.tan(math.pi / 6)))
        p5.renderer.lookat_matrix = matrix.look_at(
            eye, np.array((0, 0, 0)), np.array((0, 1, 0))
        )
        p5.renderer.camera_pos = eye


def no_loop():
    """Stop draw() from being continuously called.

    By default, the sketch continuously calls `draw()` as long as it
    runs. Calling `no_loop()` stops draw() from being called the next
    time. Note that this only prevents execution of the code inside
    `draw()` and the user can manipulate the screen contents through
    event handlers like `mouse_pressed()`, etc.

    """
    p5.sketch.looping = False
    p5.sketch.redraw = True


def loop():
    """Make sure `draw()` is being called continuously.

    `loop()` reverts the effects of `no_loop()` and allows `draw()` to
    be called continously again.

    """
    p5.sketch.looping = True


def redraw():
    """Call `draw()` once.

    If looping has been disabled using `no_loop()`, `redraw()` will
    make sure that `draw()` is called *exactly* once.

    """
    if not p5.sketch.looping:
        p5.sketch.redraw = True


def exit():
    """Exit the sketch.

    `exit()` makes sure that necessary cleanup steps are performed
    before exiting the sketch.

    """
    if not (p5.sketch is None):
        if builtins.current_renderer == "vispy":
            p5.sketch.exit()


def no_cursor():
    """Hide the mouse cursor."""
    # window.set_mouse_visible(False)
    raise NotImplementedError


def cursor(cursor_type="ARROW"):
    """Set the cursor to the specified type.

    :param cursor_type: The cursor type to be used (defaults to
        'ARROW'). Should be one of: {'ARROW','CROSS','HAND', 'MOVE',
        'TEXT', 'WAIT'}
    :type cursor_type: str

    """
    # cursor_map = {
    #     'ARROW': window.CURSOR_DEFAULT,
    #     'CROSS': window.CURSOR_CROSSHAIR,
    #     'HAND': window.CURSOR_HAND,
    #     'MOVE': window.CURSOR_SIZE,
    #     'TEXT': window.CURSOR_TEXT,
    #     'WAIT': window.CURSOR_WAIT
    # }
    # selected_cursor = cursor_map.get(cursor_type, 'ARROW')
    # cursor = window.get_system_mouse_cursor(selected_cursor)
    # window.set_mouse_visible(True)
    # window.set_mouse_cursor(cursor)
    raise NotImplementedError


def save(filename="screen.png"):
    """Save an image from the display window.

    Saves an image from the display window. Append a file extension to
    the name of the file, to indicate the file format to be used.If no
    extension is included in the filename, the image will save in PNG
    format and .png will be added to the name. By default, these files
    are saved to the folder where the sketch is saved. Alternatively,
    the files can be saved to any location on the computer by using an
    absolute path (something that starts with / on Unix and Linux, or
    a drive letter on Windows).

    :param filename: Filename of the image (defaults to
        ``screen.png``)

    :type filename: str

    """
    # TODO: images saved using ``save()`` should *not* be numbered.
    # --abhikpal (2018-08-14)
    p5.renderer.save_canvas(filename)


def save_frame(filename="screen.png"):
    """Save a numbered sequence of images whenever the function is run.

    Saves a numbered sequence of images, one image each time the
    function is run. To save an image that is identical to the display
    window, run the function at the end of :meth:`p5.draw` or within
    mouse and key events such as :meth:`p5.mouse_pressed` and
    :meth:`p5.key_pressed`.

    If save_frame() is used without parameters, it will save files as
    screen-0000.png, screen-0001.png, and so on. Append a file
    extension, to indicate the file format to be used. Image files are
    saved to the sketch's folder. Alternatively, the files can be
    saved to any location on the computer by using an absolute path
    (something that starts with / on Unix and Linux, or a drive letter
    on Windows).

    :param filename: name (or name with path) of the image file.
        (defaults to ``screen.png``)

    :type filename: str

    """
    # todo: allow setting the frame number in the file name of the
    # saved image (instead of using the default sequencing) --abhikpal
    # (2018-08-14)
    p5.sketch.queue_screenshot(filename)


# TODO: Add support to calculate the current frame_rate
# TODO: Deprecate set_frame_rate and use frame_rate(), current frame_rate should return as per p5.js API
def set_frame_rate(fps):
    """Sets the frame_rate for the current sketch

    Args:
        fps (int): Number of frames to be displayed per second

    """
    if builtins.current_renderer != "skia":
        raise NotImplementedError("set_frame_rate is only supported in skia")

    p5.sketch.frame_rate = fps


def is_looping():
    """Returns the current looping state of the sketch"""
    return p5.sketch.looping


def pixel_density():
    """Returns the current pixel density"""
    return builtins.pixel_x_density * builtins.pixel_y_density<|MERGE_RESOLUTION|>--- conflicted
+++ resolved
@@ -198,13 +198,6 @@
         elif mode == "P3D":
             p5.mode = "P3D"
             from p5.sketch.Vispy3DRenderer.renderer3d import Renderer3D
-<<<<<<< HEAD
-=======
-
-            print(
-                "For better 3D performance, install pyopengl-accelarate from requirements.txt"
-            )
->>>>>>> 12118f49
             p5.renderer = Renderer3D()
         else:
             ValueError("Invalid Mode %s" % mode)
