********
Examples
********

These examples are running online through `p5.js <https://p5js.org>`_ using HTML Canvas for rendering. There are many more examples included with the Processing application; please look there if you don't find what you're looking for here.

Structure
#########

.. toctree::
   :maxdepth: 1

   structure/statements and comments
   structure/coordinates
   structure/width and height
   structure/setup and draw
   structure/no loop
   structure/loop
   structure/redraw
   structure/function
   structure/recursion

Transform
#########

.. toctree::
   :maxdepth: 1

   transform/translate
   transform/scale
   transform/rotate
   transform/arm

Color
#####

.. toctree::
   :maxdepth: 1

   color/hue
   color/saturation
   color/brightness
   color/color variables
   color/relativity
   color/linear gradient
   color/radial gradient
   
Arrays
######

.. toctree::
   :maxdepth: 1

   array/array
   array/array2d
   array/arrayObject
   
Input
#####

.. toctree::
   :maxdepth: 1

   input/mouse 1D
   input/mouse 2D
   input/mousePress
   input/mouse signals
   input/easing
   input/constrain
   input/storing input
   input/mouse functions
   input/keyboard
   input/keyboard functions
   input/milliseconds
   input/clock

Form
####

.. toctree::
   :maxdepth: 1

   form/points and lines
   form/shape primitives
   form/pie chart
   form/regular polygon
   form/star
   form/triangle strip
   form/bezier
   

Image
#####

.. toctree::
   :maxdepth: 1

   image/load and display image
   image/background image
   image/transparency
   image/alpha mask
   image/create image
   image/pointillism

Typography
##########

.. toctree::
   :maxdepth: 1

   typography/letters
   typography/words

3D
##########

.. toctree::
   :maxdepth: 1

<<<<<<< HEAD
   3d/vertex
=======
   3d/basic_shapes
>>>>>>> 2e37d5aa
<|MERGE_RESOLUTION|>--- conflicted
+++ resolved
@@ -117,8 +117,5 @@
 .. toctree::
    :maxdepth: 1
 
-<<<<<<< HEAD
    3d/vertex
-=======
-   3d/basic_shapes
->>>>>>> 2e37d5aa
+   3d/basic_shapes